import glob
import os
import os.path as osp
import platform
import sys
from typing import Any, Tuple, List
from setuptools import setup, find_packages

import torch
from torch.__config__ import parallel_info
from torch.utils.cpp_extension import (
    CUDA_HOME,
    TORCH_LIB_PATH,
    BuildExtension,
    CppExtension,
    CUDAExtension,
)

if os.getenv("FORCE_ONLY_CPU", "0") == "1":
    WITH_CUDA = False
elif CUDA_HOME is not None:
    WITH_CUDA = True
else:
    WITH_CUDA = False
WITH_SYMBOLS = os.getenv("WITH_SYMBOLS", "0") == "1"
NO_BUILD_EXT = os.getenv("NO_BUILD_EXT", "0") == "1"  # Don't build the extension at all (for JIT compilation)


def get_version(root_dir):
    with open(os.path.join(root_dir, "VERSION")) as version_file:
        version = version_file.read().strip()
    return version


def torch_version():
    import torch

    version = torch.__version__
    split_version = version.split(".")
    # With torch 1.10.0 the version 'number' include CUDA version (e.g. '1.10.0+cu102').
    # Here we remove the CUDA version.
    for i in range(len(split_version)):
        if "+" in split_version[i]:
            split_version[i] = split_version[i].split("+")[0]
    return [int(v) for v in split_version]


def torch_version_macros():
    int_version = torch_version()
    return [
        ("TORCH_VERSION_MAJOR", int_version[0]),
        ("TORCH_VERSION_MINOR", int_version[1]),
        ("TORCH_VERSION_PATCH", int_version[2]),
    ]


def get_extensions():
    extensions = []

    # All C/CUDA routines are compiled into a single extension
    ext_cls = CppExtension
    ext_dir = osp.join(".", "falkon", "c_ext")
    ext_files = (
        glob.glob(osp.join(ext_dir, "ops", "cpu", "*.cpp"))
        + glob.glob(osp.join(ext_dir, "ops", "autograd", "*.cpp"))
        + glob.glob(osp.join(ext_dir, "ops", "*.cpp"))
        + glob.glob(osp.join(ext_dir, "*.cpp"))
    )

    libraries = []
    macros: List[Tuple[str, Any]] = torch_version_macros()
    undef_macros = []
    extra_compile_args = {"cxx": ["-O3"]}
    if not os.name == "nt":  # Not on Windows:
        extra_compile_args["cxx"] += ["-Wno-sign-compare"]
    if sys.platform == "darwin":  # On macOS:
        extra_compile_args["cxx"] += ["-D_LIBCPP_DISABLE_AVAILABILITY"]
    extra_link_args = [] if WITH_SYMBOLS else ["-s"]

    info = parallel_info()
    if "backend: OpenMP" in info and "OpenMP not found" not in info and sys.platform != "darwin":
        extra_compile_args["cxx"] += ["-DAT_PARALLEL_OPENMP"]
        if sys.platform == "win32":
            extra_compile_args["cxx"] += ["/openmp"]
        else:
            extra_compile_args["cxx"] += ["-fopenmp"]
    else:
        print("Compiling without OpenMP...")

    # Compile for mac arm64
    if sys.platform == "darwin" and platform.machine() == "arm64":
        extra_compile_args["cxx"] += ["-arch", "arm64"]
        extra_link_args += ["-arch", "arm64"]

    if WITH_CUDA:
        ext_cls = CUDAExtension
        ext_files.extend(glob.glob(osp.join(ext_dir, "ops", "cuda", "*.cu")))
        macros.append(("WITH_CUDA", None))
        nvcc_flags = os.getenv("NVCC_FLAGS", "")
        nvcc_flags = [] if nvcc_flags == "" else nvcc_flags.split(" ")
        nvcc_flags.append("-O3")
        if torch.version.hip:
            # USE_ROCM was added to later versions of PyTorch
            # Define here to support older PyTorch versions as well:
            macros += [("USE_ROCM", None)]
            undef_macros += ["__HIP_NO_HALF_CONVERSIONS__"]
        else:
            nvcc_flags += ["--expt-relaxed-constexpr", "--extended-lambda"]
        extra_compile_args["nvcc"] = nvcc_flags
        extra_link_args += [
            "-L",
            os.path.join(CUDA_HOME, "lib"),
            "-L",
            TORCH_LIB_PATH,
            "-Wl,-rpath,$ORIGIN/../../torch/lib",
        ]
        libraries += ["cusolver", "cublas", "cusparse"]
        if torch.__version__ >= (1, 12):
            libraries.append("torch_cuda_linalg")

    print(
        f"Defining C-extension on platform {sys.platform}. compile args: {extra_compile_args}  "
        f"macros: {macros}  link args: {extra_link_args}  libraries {libraries}"
    )
    # remove generated 'hip' files, in case of rebuilds
    ext_files = [path for path in ext_files if "hip" not in path]

    extensions.append(
        ext_cls(
            "falkon.c_ext._C",
            sources=ext_files,
            include_dirs=[ext_dir],
            define_macros=macros,
            extra_compile_args=extra_compile_args,
            extra_link_args=extra_link_args,
            libraries=libraries,
        )
    )
    return extensions


# Requirements
install_requires = [
<<<<<<< HEAD
    "torch>=2.7.1",
=======
    "torch>=2.4",
>>>>>>> 387d4560
    "scipy",
    "numpy",
    "scikit-learn",
    "wheel",
    "psutil",
    "keopscore>=2.3",
    "pykeops>=2.3",
]
test_requires = [
    "pandas",
    "pytest",
    "pytest-cov",
    "coverage[toml]",
    "codecov",
    "flake8",
]
doc_requires = [
    "pandas",
    "numpydoc",
    "sphinx",
    "nbsphinx",
    "sphinx-rtd-theme",
    "matplotlib",
    "jupyter",
    "ghp-import",
    "pandoc>=2.4",
]

setup(
    name="falkon",
    version=get_version("falkon"),
    author="Giacomo Meanti",
    author_email="giacomo.meanti@iit.it",
    url="https://falkonml.github.io/falkon/",
    description="Fast, GPU enabled, approximate kernel ridge regression solver.",
    python_requires=">=3.12",
    tests_require=test_requires,
    extras_require={"test": test_requires, "doc": doc_requires},
    install_requires=install_requires,
    ext_modules=get_extensions() if not NO_BUILD_EXT else [],
    cmdclass={
        "build_ext": BuildExtension.with_options(no_python_abi_suffix=True)
    } if not NO_BUILD_EXT else {},
    packages=find_packages(where="."),
    # Files in MANIFEST.in are included in sdist and in wheel only if include_package_data is True
    include_package_data=True,
    exclude_package_data={
        "falkon.c_ext": [
            "*.cpp",
            "*.h",
            "*.cu",
            "ops/*.cpp",
            "ops/*.h",
            "ops/*.cu",
            "ops/autograd/*.cpp",
            "ops/autograd/*.cu",
            "ops/autograd/*.h",
            "ops/cpu/*.cpp",
            "ops/cpu/*.cu",
            "ops/cpu/*.h",
            "ops/cuda/*.cpp",
            "ops/cuda/*.cu",
            "ops/cuda/*.h",
            "ops/cuda/*.cuh",
        ]
    },
)<|MERGE_RESOLUTION|>--- conflicted
+++ resolved
@@ -141,11 +141,7 @@
 
 # Requirements
 install_requires = [
-<<<<<<< HEAD
     "torch>=2.7.1",
-=======
-    "torch>=2.4",
->>>>>>> 387d4560
     "scipy",
     "numpy",
     "scikit-learn",
